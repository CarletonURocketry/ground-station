import logging
from dataclasses import dataclass
from pathlib import Path
from typing import List, Optional

<<<<<<< HEAD
=======
from modules.telemetry.v1.block import (
    PacketHeader,
    BlockHeader,
    DeviceAddress,
    UnsupportedEncodingVersionError,
    InvalidBlockHeaderFieldValueError,
)
>>>>>>> 51022bd2
import modules.telemetry.v1.data_block as v1db
from modules.misc.config import Config
from modules.telemetry.v1.block import PacketHeader, BlockHeader, DeviceAddress

MISSION_EXTENSION: str = "mission"
FILE_CREATION_ATTEMPT_LIMIT: int = 50
MIN_SUPPORTED_VERSION: int = 1
MAX_SUPPORTED_VERSION: int = 1

logger = logging.getLogger(__name__)


# Helper functions
def mission_path(mission_name: str, missions_dir: Path, file_suffix: int = 0) -> Path:
    """Returns the path to the mission file with the matching mission name."""

    return missions_dir.joinpath(f"{mission_name}{'' if file_suffix == 0 else f'_{file_suffix}'}.{MISSION_EXTENSION}")


def get_filepath_for_proposed_name(mission_name: str, missions_dir: Path) -> Path:
    """Obtains filepath for proposed name, with a maximum of giving a suffix 50 times before failing."""
    file_suffix = 1
    missions_filepath = mission_path(mission_name, missions_dir)

    while missions_filepath.is_file() and file_suffix < FILE_CREATION_ATTEMPT_LIMIT:
        missions_filepath = mission_path(mission_name, missions_dir, file_suffix)
        file_suffix += 1

    if file_suffix >= FILE_CREATION_ATTEMPT_LIMIT:
        raise ValueError(f"Too many mission files already exist with name {mission_name}.")

    return missions_filepath


@dataclass
class ParsedBlock:
    """Parsed block data from the telemetry process."""

    # mission_time: int
    block_name: str
    block_header: BlockHeader
    block_contents: dict[str, int | dict[str, int]]


@dataclass
class ParsedTransmission:
    """Parsed transmission data from the telemetry process."""

    packet_header: PacketHeader
    blocks: List[ParsedBlock]


def parse_radio_block(pkt_version: int, block_header: BlockHeader, hex_block_contents: str) -> Optional[ParsedBlock]:
    """
    Parses telemetry payload blocks from either parsed packets or stored replays. Block contents are a hex string.
    """

    # Working with hex strings until this point.
    # Hex/Bytes Demarcation point
    logger.debug(
        f"Parsing v{pkt_version} type {block_header.message_type} subtype {block_header.message_subtype} contents: \
            {hex_block_contents}"
    )
    block_bytes: bytes = bytes.fromhex(hex_block_contents)

    try:
        # TODO Make an interface to support multiple v1/v2/v3 objects
        block_subtype = v1db.DataBlockSubtype(block_header.message_subtype)
        block_contents = v1db.DataBlock.parse(block_subtype, block_bytes)
        block_name = block_subtype.name.lower()

        logger.info(str(block_contents))

        # TODO fix at some point
        # if block == DataBlockSubtype.STATUS:
        #     self.status.rocket = jsp.RocketData.from_data_block(block)
        #     return

        return ParsedBlock(block_name, block_header, dict(block_contents))  # type: ignore

    except NotImplementedError:
        logger.warning(
            f"Block parsing for type {block_header.message_type}, with subtype {block_header.message_subtype} not \
                implemented!"
        )
    except ValueError as e:
        logger.error("Invalid data block subtype")
        raise e


def parse_rn2483_transmission(data: str, config: Config) -> Optional[ParsedTransmission]:
    """
    Parses RN2483 Packets and extracts our telemetry payload blocks, returns parsed transmission object if packet
    is valid.
    """
    # List of parsed blocks
    parsed_blocks: list[ParsedBlock] = []

    # Extract the packet header
    data = data.strip()  # Sometimes some extra whitespace
    logger.debug(f"Full data string: {data}")
    # TODO Make a generic abstract packet header class to encompass V1 packet header, etc

    # Catch unsupported encoding versions by skipping packet
    try:
        pkt_hdr = PacketHeader.from_hex(data[:32])
    except UnsupportedEncodingVersionError as e:
        logger.error(f"{e}, skipping packet")
        return

    # We can keep unauthorized callsigns but we'll log them as warnings
    if pkt_hdr.callsign in config.approved_callsigns:
        logger.info(f"Incoming packet from {pkt_hdr.callsign} ({config.approved_callsigns.get(pkt_hdr.callsign)})")
    else:
        logger.warning(f"Incoming packet from unauthorized call sign {pkt_hdr.callsign}")

    if len(pkt_hdr) <= 32:  # If this packet nothing more than just the header
        logger.info(f"{pkt_hdr}")

    blocks = data[32:]  # Remove the packet header

    # Parse through all blocks
    while blocks != "":
        # Parse block header
        logger.debug(f"Blocks: {blocks}")
        logger.debug(f"Block header: {blocks[:8]}")

        # Catch invalid block headers field values by skipping packet
        try:
            block_header = BlockHeader.from_hex(blocks[:8])
        except InvalidBlockHeaderFieldValueError as e:
            logger.error(f"{e}, skipping packet")
            return

        # Select block contents
        block_len = len(block_header) * 2  # Convert length in bytes to length in hex symbols
        block_contents = blocks[8:block_len]
        logger.debug(f"Block info: {block_header}")

        # Check if message is destined for ground station for processing
        if block_header.destination in [DeviceAddress.GROUND_STATION, DeviceAddress.MULTICAST]:
            cur_block = parse_radio_block(pkt_hdr.version, block_header, block_contents)
            if cur_block:
                parsed_blocks.append(cur_block)  # Append parsed block to list
        else:
            logger.warning("Invalid destination address")

        # Remove the data we processed from the whole set, and move onto the next data block
        blocks = blocks[block_len:]
    return ParsedTransmission(pkt_hdr, parsed_blocks)


def is_valid_packet_header(pkt_hdr: PacketHeader, approved_callsigns: dict[str, str]) -> bool:
    """Validates the packet header"""

    # Ensure packet is from an approved call sign
    if pkt_hdr.callsign in approved_callsigns:
        logger.info(f"Incoming packet from {pkt_hdr.callsign} ({approved_callsigns.get(pkt_hdr.callsign)})")
    else:
        logger.warning(f"Incoming packet from unauthorized call sign {pkt_hdr.callsign}")
        return False

    return True<|MERGE_RESOLUTION|>--- conflicted
+++ resolved
@@ -3,8 +3,6 @@
 from pathlib import Path
 from typing import List, Optional
 
-<<<<<<< HEAD
-=======
 from modules.telemetry.v1.block import (
     PacketHeader,
     BlockHeader,
@@ -12,7 +10,7 @@
     UnsupportedEncodingVersionError,
     InvalidBlockHeaderFieldValueError,
 )
->>>>>>> 51022bd2
+
 import modules.telemetry.v1.data_block as v1db
 from modules.misc.config import Config
 from modules.telemetry.v1.block import PacketHeader, BlockHeader, DeviceAddress
