--- conflicted
+++ resolved
@@ -1251,17 +1251,6 @@
             )
             samples.append(sample)
 
-<<<<<<< HEAD
-        return MPU9250IMUDataBlock(
-            parts[0],
-            ag_sample_rate,
-            mag_sample_rate,
-            accel_fsr,
-            gyro_fsr,
-            accel_bw,
-            gyro_bw,
-            samples,
-=======
         return cls(
             mission_time=parts[0],
             ag_sample_rate=ag_sample_rate,
@@ -1271,7 +1260,6 @@
             accel_bw=accel_bw,
             gyro_bw=gyro_bw,
             samples=samples,
->>>>>>> 0a2321db
         )
 
     def to_payload(self) -> bytes:
