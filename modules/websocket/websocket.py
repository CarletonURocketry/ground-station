--- conflicted
+++ resolved
@@ -120,11 +120,25 @@
                     TornadoWSServer.sudo_user = self
 
 
-<<<<<<< HEAD
+        # When we allow many users to access the front end, only a single user should have access to commands
+        # To facilitate this, very simple authentication is implemented.
+        # If no one has been authenticated as the sudo_user, the only messages that should be processed are those
+        # that try to authenticate. Once a sudo_user has been authenticated, only messages sent by them should be 
+        # processed
+        if self == TornadoWSServer.sudo_user:
+            if message == "deauth": TornadoWSServer.sudo_user = None
+            else: ws_commands_queue.put(message)
+        elif TornadoWSServer.sudo_user is None:
+            message = message.split(" ")
+            if len(message) != 2: return
+            if message[0] == "auth":
+                h = hashlib.sha256()
+                h.update(message[1].encode())
+                if h.hexdigest() == TornadoWSServer.pw:
+                    TornadoWSServer.sudo_user = self
+
+
     def check_origin(self, origin: str) -> bool:
-=======
-    def check_origin(self, _) -> bool:
->>>>>>> 552e03c6
         """Authenticates clients from any host origin (_ parameter)."""
         return True
 
