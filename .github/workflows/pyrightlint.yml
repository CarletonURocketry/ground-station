name: Pyright

on: [pull_request]

jobs:
  build:
    runs-on: ubuntu-latest
    strategy:
      matrix:
        python-version: ["3.11"]
    steps:
    - uses: actions/checkout@v3
    - name: Set up Python ${{ matrix.python-version }}
      uses: actions/setup-python@v3
      with:
        python-version: ${{ matrix.python-version }}
    - name: Install dependencies
      run: |
        python -m pip install --upgrade pip
        pip install pyright
<<<<<<< HEAD
    - name: Analysing the code with pyright
=======
        pip install -r requirements.txt
    - name: Analysing the code with pylint
>>>>>>> 3bfdf3b5
      run: |
        pyright<|MERGE_RESOLUTION|>--- conflicted
+++ resolved
@@ -18,11 +18,8 @@
       run: |
         python -m pip install --upgrade pip
         pip install pyright
-<<<<<<< HEAD
+        pip install -r requirements.txt
     - name: Analysing the code with pyright
-=======
-        pip install -r requirements.txt
     - name: Analysing the code with pylint
->>>>>>> 3bfdf3b5
       run: |
         pyright